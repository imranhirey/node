--- conflicted
+++ resolved
@@ -244,7 +244,6 @@
 
 	discoveryService := discovery.NewService(di.IdentityRegistry, di.IdentityRegistration, di.MysteriumClient, di.SignerFactory)
 
-<<<<<<< HEAD
 	sessionStorage := session.NewStorageMemory()
 	newService := func(serviceOptions service.Options) (service.Service, error) {
 		transportOptions := serviceOptions.Options.(openvpn_service.Options)
@@ -256,9 +255,7 @@
 		if err != nil {
 			return nil, err
 		}
-=======
-	newDialogWaiter := func(providerID identity.Identity) communication.DialogWaiter {
->>>>>>> 114a01e0
+
 		return nats_dialog.NewDialogWaiter(
 			address,
 			di.SignerFactory(providerID),
