package client_connection

import (
<<<<<<< HEAD
	"github.com/mysterium/node/bytescount_client"
	"github.com/mysterium/node/communication"
	"github.com/mysterium/node/openvpn"
	vpn_session "github.com/mysterium/node/openvpn/session"
	"github.com/mysterium/node/server"
	"github.com/mysterium/node/service_discovery/dto"
	"path/filepath"
	"time"
=======
	"errors"
    "github.com/mysterium/node/identity"
>>>>>>> 0448b261
)

type DialogEstablisherFactory func(identity dto.Identity) communication.DialogEstablisher

type vpnManager struct {
	//these are passed on creation
	mysteriumClient            server.Client
	dialogEstablisherFactory   DialogEstablisherFactory
	vpnMiddlewares             []openvpn.ManagementMiddleware
	runtimeDirectory           string
	vpnClientConfigurationPath string
	//these are populated by Connect at runtime
	dialog    communication.Dialog
	vpnClient *openvpn.Client
}

<<<<<<< HEAD
func NewVpnManager(mysteriumClient server.Client, dialogEstablisherFactory DialogEstablisherFactory, runtimeDirectory string) *vpnManager {
	vpnClientConfigFile := filepath.Join(runtimeDirectory, "client.ovpn")
	return &vpnManager{
		mysteriumClient,
		dialogEstablisherFactory,
		[]openvpn.ManagementMiddleware{},
		runtimeDirectory,
		vpnClientConfigFile,
		nil,
		nil,
	}
=======
type Manager interface {
	Connect(identity identity.Identity, NodeKey string) error
	Status() ConnectionStatus
	Disconnect() error
	Wait() error
>>>>>>> 0448b261
}

func (vpn *vpnManager) Connect(identity dto.Identity, NodeKey string) error {

	session, err := vpn.mysteriumClient.SessionCreate(NodeKey)
	if err != nil {
		return err
	}
	proposal := session.ServiceProposal

	dialogEstablisher := vpn.dialogEstablisherFactory(identity)
	vpn.dialog, err = dialogEstablisher.CreateDialog(proposal.ProviderContacts[0])
	if err != nil {
		return err
	}

	vpnSession, err := vpn_session.RequestSessionCreate(vpn.dialog, proposal.Id)
	if err != nil {
		return err
	}

	vpnConfig, err := openvpn.NewClientConfigFromString(
		vpnSession.Config,
		vpn.vpnClientConfigurationPath,
	)
	if err != nil {
		return err
	}

	vpnMiddlewares := append(
		vpn.vpnMiddlewares,
		bytescount_client.NewMiddleware(vpn.mysteriumClient, session.Id, 1*time.Minute),
	)
	vpn.vpnClient = openvpn.NewClient(
		vpnConfig,
		vpn.runtimeDirectory,
		vpnMiddlewares...,
	)
	if err := vpn.vpnClient.Start(); err != nil {
		return err
	}

<<<<<<< HEAD
=======
func (nm *fakeManager) Connect(identity identity.Identity, NodeKey string) error {
>>>>>>> 0448b261
	return nil
}

func (vpn *vpnManager) Status() ConnectionStatus {
	return ConnectionStatus{}
}

func (vpn *vpnManager) Disconnect() error {
	vpn.dialog.Close()
	vpn.vpnClient.Stop()
	return nil
}

func (vpn *vpnManager) Wait() error {
	return vpn.vpnClient.Wait()
}<|MERGE_RESOLUTION|>--- conflicted
+++ resolved
@@ -1,22 +1,17 @@
 package client_connection
 
 import (
-<<<<<<< HEAD
 	"github.com/mysterium/node/bytescount_client"
 	"github.com/mysterium/node/communication"
+	"github.com/mysterium/node/identity"
 	"github.com/mysterium/node/openvpn"
 	vpn_session "github.com/mysterium/node/openvpn/session"
 	"github.com/mysterium/node/server"
-	"github.com/mysterium/node/service_discovery/dto"
 	"path/filepath"
 	"time"
-=======
-	"errors"
-    "github.com/mysterium/node/identity"
->>>>>>> 0448b261
 )
 
-type DialogEstablisherFactory func(identity dto.Identity) communication.DialogEstablisher
+type DialogEstablisherFactory func(identity identity.Identity) communication.DialogEstablisher
 
 type vpnManager struct {
 	//these are passed on creation
@@ -30,7 +25,6 @@
 	vpnClient *openvpn.Client
 }
 
-<<<<<<< HEAD
 func NewVpnManager(mysteriumClient server.Client, dialogEstablisherFactory DialogEstablisherFactory, runtimeDirectory string) *vpnManager {
 	vpnClientConfigFile := filepath.Join(runtimeDirectory, "client.ovpn")
 	return &vpnManager{
@@ -42,16 +36,9 @@
 		nil,
 		nil,
 	}
-=======
-type Manager interface {
-	Connect(identity identity.Identity, NodeKey string) error
-	Status() ConnectionStatus
-	Disconnect() error
-	Wait() error
->>>>>>> 0448b261
 }
 
-func (vpn *vpnManager) Connect(identity dto.Identity, NodeKey string) error {
+func (vpn *vpnManager) Connect(identity identity.Identity, NodeKey string) error {
 
 	session, err := vpn.mysteriumClient.SessionCreate(NodeKey)
 	if err != nil {
@@ -91,10 +78,6 @@
 		return err
 	}
 
-<<<<<<< HEAD
-=======
-func (nm *fakeManager) Connect(identity identity.Identity, NodeKey string) error {
->>>>>>> 0448b261
 	return nil
 }
 
