/*
 * Copyright (C) 2017 The "MysteriumNetwork/node" Authors.
 *
 * This program is free software: you can redistribute it and/or modify
 * it under the terms of the GNU General Public License as published by
 * the Free Software Foundation, either version 3 of the License, or
 * (at your option) any later version.
 *
 * This program is distributed in the hope that it will be useful,
 * but WITHOUT ANY WARRANTY; without even the implied warranty of
 * MERCHANTABILITY or FITNESS FOR A PARTICULAR PURPOSE.  See the
 * GNU General Public License for more details.
 *
 * You should have received a copy of the GNU General Public License
 * along with this program.  If not, see <http://www.gnu.org/licenses/>.
 */

package metadata

// NetworkDefinition structure holds all parameters which describe particular network
type NetworkDefinition struct {
	MysteriumAPIAddress       string
	AccessPolicyOracleAddress string
	BrokerAddresses           []string
	TransactorAddress         string
	TransactorIdentity        string
	Chain1                    ChainDefinition
	Chain2                    ChainDefinition
	MMNAddress                string
	MMNAPIAddress             string
	PilvytisAddress           string
	DNSMap                    map[string][]string
	DefaultChainID            int64
	DefaultCurrency           string
	LocationAddress           string
	Payments                  Payments
}

// ChainDefinition defines the configuration for the chain.
type ChainDefinition struct {
	RegistryAddress    string
	HermesID           string
	ChannelImplAddress string
	ChainID            int64
	MystAddress        string
	EtherClientRPC     string
}

// Payments defines payments configuration
type Payments struct {
	Consumer Consumer
}

// Consumer defines consumer side settings
type Consumer struct {
	DataLeewayMegabytes uint64
	PricePerGIBMax      string
	PricePerGIBMin      string
	PricePerMinuteMax   string
	PricePerMinuteMin   string
	EtherClientRPC      string
}

<<<<<<< HEAD
// TestnetDefinition defines parameters for test network (currently default network)
var TestnetDefinition = NetworkDefinition{
	MysteriumAPIAddress:       "https://testnet-api.mysterium.network/v1",
	AccessPolicyOracleAddress: "https://testnet-trust.mysterium.network/api/v1/access-policies/",
	BrokerAddresses:           []string{"nats://testnet-broker.mysterium.network"},
	TransactorAddress:         "https://testnet-transactor.mysterium.network/api/v1",
	TransactorIdentity:        "0x0828d0386c1122e565f07dd28c7d1340ed5b3315",
	Chain1: ChainDefinition{
		RegistryAddress:    "0x3dD81545F3149538EdCb6691A4FfEE1898Bd2ef0",
		ChannelImplAddress: "0x3026eB9622e2C5bdC157C6b117F7f4aC2C2Db3b5",
		HermesID:           "0x0214281cf15C1a66b51990e2E65e1f7b7C363318",
		ChainID:            5,
		MystAddress:        "0x7753cfAD258eFbC52A9A1452e42fFbce9bE486cb",
		EtherClientRPC:     "wss://goerli.infura.io/ws/v3/c2c7da73fcc84ec5885a7bb0eb3c3637",
	},
	Chain2: ChainDefinition{
		RegistryAddress:    "0x3dD81545F3149538EdCb6691A4FfEE1898Bd2ef0",
		ChannelImplAddress: "0x3026eB9622e2C5bdC157C6b117F7f4aC2C2Db3b5",
		HermesID:           "0x0214281cf15C1a66b51990e2E65e1f7b7C363318",
		ChainID:            80001,
		MystAddress:        "0x7753cfAD258eFbC52A9A1452e42fFbce9bE486cb",
		EtherClientRPC:     "wss://rpc-mumbai.maticvigil.com/ws/v1/7bbf37fc19c1e2092fee698be41eeb73f64b2493",
	},
	MMNAddress:    "https://testnet1.mysterium.network/",
	MMNAPIAddress: "https://testnet1.mysterium.network/api/v1",
	DNSMap: map[string][]string{
		"testnet-api.mysterium.network":        {"78.47.176.149"},
		"testnet-broker.mysterium.network":     {"82.196.2.118"},
		"testnet-transactor.mysterium.network": {"116.203.17.150"},
		"testnet1.mysterium.network":           {"168.119.183.173"},
	},
	DefaultChainID:  5,
	DefaultCurrency: "MYSTT",
	LocationAddress: "https://testnet2-location.mysterium.network/api/v1/location",
	Payments: Payments{
		Consumer: Consumer{
			DataLeewayMegabytes: 20,
			PricePerGIBMax:      "500000000000000000", // 0.5 MYSTT
			PricePerGIBMin:      "0",
			PricePerMinuteMax:   "30000000000000", // 0.00003 MYSTT
			PricePerMinuteMin:   "0",
		},
	},
}

=======
>>>>>>> 288190e5
// Testnet2Definition defines parameters for testnet2 network (currently default network)
var Testnet2Definition = NetworkDefinition{
	MysteriumAPIAddress:       "https://testnet2-api.mysterium.network/v1",
	AccessPolicyOracleAddress: "https://testnet2-trust.mysterium.network/api/v1/access-policies/",
	BrokerAddresses:           []string{"nats://testnet2-broker.mysterium.network"},
	TransactorIdentity:        "0x45b224f0cd64ed5179502da42ed4e32228485b3b",
	TransactorAddress:         "https://testnet2-transactor.mysterium.network/api/v1",
	Chain1: ChainDefinition{
		RegistryAddress:    "0x15B1281F4e58215b2c3243d864BdF8b9ddDc0DA2",
		ChannelImplAddress: "0xc49B987fB8701a41ae65Cf934a811FeA15bCC6E4",
		HermesID:           "0xD5d2f5729D4581dfacEBedF46C7014DeFda43585",
		ChainID:            5,
		MystAddress:        "0xf74a5ca65E4552CfF0f13b116113cCb493c580C5",
		EtherClientRPC:     "wss://goerli.infura.io/ws/v3/c2c7da73fcc84ec5885a7bb0eb3c3637",
	},
	Chain2: ChainDefinition{
		RegistryAddress:    "0x15B1281F4e58215b2c3243d864BdF8b9ddDc0DA2",
		ChannelImplAddress: "0xc49B987fB8701a41ae65Cf934a811FeA15bCC6E4",
		HermesID:           "0xD5d2f5729D4581dfacEBedF46C7014DeFda43585",
		ChainID:            80001,
		MystAddress:        "0xf74a5ca65E4552CfF0f13b116113cCb493c580C5",
		EtherClientRPC:     "wss://rpc-mumbai.maticvigil.com/ws/v1/7bbf37fc19c1e2092fee698be41eeb73f64b2493",
	},
	MMNAddress:      "https://my.mysterium.network/",
	MMNAPIAddress:   "https://my.mysterium.network/api/v1",
	PilvytisAddress: "https://testnet2-pilvytis.mysterium.network/api/v1",
	DNSMap: map[string][]string{
		"testnet2-api.mysterium.network":        {"78.47.55.197"},
		"testnet2-trust.mysterium.network":      {"95.216.204.232"},
		"testnet2-broker.mysterium.network":     {"95.216.204.232"},
		"testnet2-transactor.mysterium.network": {"135.181.82.67"},
		"testnet2-pilvytis.mysterium.network":   {"195.201.220.36"},
	},
	DefaultChainID:  5,
	DefaultCurrency: "MYSTT",
	LocationAddress: "https://testnet2-location.mysterium.network/api/v1/location",
	Payments: Payments{
		Consumer: Consumer{
			DataLeewayMegabytes: 20,
			PricePerGIBMax:      "500000000000000000", // 0.5 MYSTT
			PricePerGIBMin:      "0",
			PricePerMinuteMax:   "30000000000000", // 0.00003 MYSTT
			PricePerMinuteMin:   "0",
		},
	},
}

// LocalnetDefinition defines parameters for local network
// Expects discovery, broker and morqa services on localhost
var LocalnetDefinition = NetworkDefinition{
	MysteriumAPIAddress:       "http://localhost:8001/v1",
	AccessPolicyOracleAddress: "https://localhost:8081/api/v1/access-policies/",
	BrokerAddresses:           []string{"localhost"},
	MMNAddress:                "http://localhost/",
	MMNAPIAddress:             "http://localhost/api/v1",
	PilvytisAddress:           "http://localhost:8002/api/v1",
	DNSMap: map[string][]string{
		"localhost": {"127.0.0.1"},
	},
	DefaultChainID: 1,
}

// DefaultNetwork defines default network values when no runtime parameters are given
var DefaultNetwork = Testnet2Definition<|MERGE_RESOLUTION|>--- conflicted
+++ resolved
@@ -61,54 +61,6 @@
 	EtherClientRPC      string
 }
 
-<<<<<<< HEAD
-// TestnetDefinition defines parameters for test network (currently default network)
-var TestnetDefinition = NetworkDefinition{
-	MysteriumAPIAddress:       "https://testnet-api.mysterium.network/v1",
-	AccessPolicyOracleAddress: "https://testnet-trust.mysterium.network/api/v1/access-policies/",
-	BrokerAddresses:           []string{"nats://testnet-broker.mysterium.network"},
-	TransactorAddress:         "https://testnet-transactor.mysterium.network/api/v1",
-	TransactorIdentity:        "0x0828d0386c1122e565f07dd28c7d1340ed5b3315",
-	Chain1: ChainDefinition{
-		RegistryAddress:    "0x3dD81545F3149538EdCb6691A4FfEE1898Bd2ef0",
-		ChannelImplAddress: "0x3026eB9622e2C5bdC157C6b117F7f4aC2C2Db3b5",
-		HermesID:           "0x0214281cf15C1a66b51990e2E65e1f7b7C363318",
-		ChainID:            5,
-		MystAddress:        "0x7753cfAD258eFbC52A9A1452e42fFbce9bE486cb",
-		EtherClientRPC:     "wss://goerli.infura.io/ws/v3/c2c7da73fcc84ec5885a7bb0eb3c3637",
-	},
-	Chain2: ChainDefinition{
-		RegistryAddress:    "0x3dD81545F3149538EdCb6691A4FfEE1898Bd2ef0",
-		ChannelImplAddress: "0x3026eB9622e2C5bdC157C6b117F7f4aC2C2Db3b5",
-		HermesID:           "0x0214281cf15C1a66b51990e2E65e1f7b7C363318",
-		ChainID:            80001,
-		MystAddress:        "0x7753cfAD258eFbC52A9A1452e42fFbce9bE486cb",
-		EtherClientRPC:     "wss://rpc-mumbai.maticvigil.com/ws/v1/7bbf37fc19c1e2092fee698be41eeb73f64b2493",
-	},
-	MMNAddress:    "https://testnet1.mysterium.network/",
-	MMNAPIAddress: "https://testnet1.mysterium.network/api/v1",
-	DNSMap: map[string][]string{
-		"testnet-api.mysterium.network":        {"78.47.176.149"},
-		"testnet-broker.mysterium.network":     {"82.196.2.118"},
-		"testnet-transactor.mysterium.network": {"116.203.17.150"},
-		"testnet1.mysterium.network":           {"168.119.183.173"},
-	},
-	DefaultChainID:  5,
-	DefaultCurrency: "MYSTT",
-	LocationAddress: "https://testnet2-location.mysterium.network/api/v1/location",
-	Payments: Payments{
-		Consumer: Consumer{
-			DataLeewayMegabytes: 20,
-			PricePerGIBMax:      "500000000000000000", // 0.5 MYSTT
-			PricePerGIBMin:      "0",
-			PricePerMinuteMax:   "30000000000000", // 0.00003 MYSTT
-			PricePerMinuteMin:   "0",
-		},
-	},
-}
-
-=======
->>>>>>> 288190e5
 // Testnet2Definition defines parameters for testnet2 network (currently default network)
 var Testnet2Definition = NetworkDefinition{
 	MysteriumAPIAddress:       "https://testnet2-api.mysterium.network/v1",
