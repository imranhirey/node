/*
 * Copyright (C) 2017 The "MysteriumNetwork/node" Authors.
 *
 * This program is free software: you can redistribute it and/or modify
 * it under the terms of the GNU General Public License as published by
 * the Free Software Foundation, either version 3 of the License, or
 * (at your option) any later version.
 *
 * This program is distributed in the hope that it will be useful,
 * but WITHOUT ANY WARRANTY; without even the implied warranty of
 * MERCHANTABILITY or FITNESS FOR A PARTICULAR PURPOSE.  See the
 * GNU General Public License for more details.
 *
 * You should have received a copy of the GNU General Public License
 * along with this program.  If not, see <http://www.gnu.org/licenses/>.
 */

package endpoints

import (
<<<<<<< HEAD
	"math/big"
=======
	"context"
>>>>>>> c217e537
	"net/http"
	"net/http/httptest"
	"strings"
	"testing"
	"time"

	"github.com/ethereum/go-ethereum/common"
	"github.com/julienschmidt/httprouter"
	"github.com/mysteriumnetwork/node/consumer/bandwidth"
	"github.com/mysteriumnetwork/node/core/connection"
	"github.com/mysteriumnetwork/node/datasize"
	"github.com/mysteriumnetwork/node/identity"
	"github.com/mysteriumnetwork/node/identity/registry"
	"github.com/mysteriumnetwork/node/market"
	"github.com/mysteriumnetwork/payments/crypto"
	"github.com/pkg/errors"
	"github.com/stretchr/testify/assert"
)

type mockConnectionManager struct {
	onConnectReturn      error
	onDisconnectReturn   error
	onCheckChannelReturn error
	onStatusReturn       connection.Status
	disconnectCount      int
	requestedConsumerID  identity.Identity
	requestedProvider    identity.Identity
	requestedHermesID    common.Address
	requestedServiceType string
}

func (cm *mockConnectionManager) Connect(consumerID identity.Identity, hermesID common.Address, proposal market.ServiceProposal, options connection.ConnectParams) error {
	cm.requestedConsumerID = consumerID
	cm.requestedHermesID = hermesID
	cm.requestedProvider = identity.FromAddress(proposal.ProviderID)
	cm.requestedServiceType = proposal.ServiceType
	return cm.onConnectReturn
}

func (cm *mockConnectionManager) Status() connection.Status {
	return cm.onStatusReturn
}

func (cm *mockConnectionManager) Disconnect() error {
	cm.disconnectCount++
	return cm.onDisconnectReturn
}

func (cm *mockConnectionManager) CheckChannel(context.Context) error {
	return cm.onCheckChannelReturn
}

func (cm *mockConnectionManager) Wait() error {
	return nil
}

func mockRepositoryWithProposal(providerID, serviceType string) *mockProposalRepository {
	sampleProposal := market.ServiceProposal{
		ID:                1,
		ServiceType:       serviceType,
		ServiceDefinition: TestServiceDefinition{},
		ProviderID:        providerID,
	}

	return &mockProposalRepository{
		proposals: []market.ServiceProposal{sampleProposal},
	}
}

func TestAddRoutesForConnectionAddsRoutes(t *testing.T) {
	router := httprouter.New()
	state := connection.Status{State: connection.NotConnected}
	fakeManager := &mockConnectionManager{
		onStatusReturn: state,
	}
	fakeState := &mockStateProvider{}
	fakeState.stateToReturn.Connection.Session = state
	fakeState.stateToReturn.Connection.Statistics = connection.Statistics{BytesSent: 1, BytesReceived: 2}

	mockedProposalProvider := mockRepositoryWithProposal("node1", "noop")
	AddRoutesForConnection(router, fakeManager, fakeState, mockedProposalProvider, mockIdentityRegistryInstance)

	tests := []struct {
		method         string
		path           string
		body           string
		expectedStatus int
		expectedJSON   string
	}{
		{
			http.MethodGet, "/connection", "",
			http.StatusOK, `{"status": "NotConnected"}`,
		},
		{
			http.MethodPut, "/connection", `{"consumer_id": "me", "provider_id": "node1", "hermes_id":"hermes", "service_type": "noop"}`,
			http.StatusCreated, `{"status": "NotConnected"}`,
		},
		{
			http.MethodDelete, "/connection", "",
			http.StatusAccepted, "",
		},
		{
			http.MethodGet, "/connection/statistics", "",
			http.StatusOK, `{
				"bytes_sent": 1,
				"bytes_received": 2,
				"throughput_received": 0,
				"throughput_sent": 0,
				"duration": 0,
				"tokens_spent": 0
			}`,
		},
	}

	for _, test := range tests {
		resp := httptest.NewRecorder()
		req := httptest.NewRequest(test.method, test.path, strings.NewReader(test.body))
		router.ServeHTTP(resp, req)
		assert.Equal(t, test.expectedStatus, resp.Code)
		if test.expectedJSON != "" {
			assert.JSONEq(t, test.expectedJSON, resp.Body.String())
		} else {
			assert.Equal(t, "", resp.Body.String())
		}
	}
}

func TestStateIsReturnedFromStore(t *testing.T) {
	manager := &mockConnectionManager{
		onStatusReturn: connection.Status{
			StartedAt:  time.Time{},
			ConsumerID: identity.Identity{},
			HermesID:   common.Address{},
			State:      connection.Disconnecting,
			SessionID:  "1",
			Proposal:   market.ServiceProposal{},
		},
	}

	connEndpoint := NewConnectionEndpoint(manager, nil, &mockProposalRepository{}, mockIdentityRegistryInstance)
	req := httptest.NewRequest(http.MethodGet, "/irrelevant", nil)
	resp := httptest.NewRecorder()

	connEndpoint.Status(resp, req, nil)

	assert.Equal(t, http.StatusOK, resp.Code)
	assert.JSONEq(
		t,
		`{
			"status" : "Disconnecting",
			"session_id" : "1"
		}`,
		resp.Body.String(),
	)
}

func TestPutReturns400ErrorIfRequestBodyIsNotJSON(t *testing.T) {
	fakeManager := mockConnectionManager{}

	connEndpoint := NewConnectionEndpoint(&fakeManager, nil, &mockProposalRepository{}, mockIdentityRegistryInstance)
	req := httptest.NewRequest(http.MethodPut, "/irrelevant", strings.NewReader("a"))
	resp := httptest.NewRecorder()

	connEndpoint.Create(resp, req, httprouter.Params{})

	assert.Equal(t, http.StatusBadRequest, resp.Code)

	assert.JSONEq(
		t,
		`{
			"message" : "invalid character 'a' looking for beginning of value"
		}`,
		resp.Body.String())
}

func TestPutReturns422ErrorIfRequestBodyIsMissingFieldValues(t *testing.T) {
	fakeManager := mockConnectionManager{}

	connEndpoint := NewConnectionEndpoint(&fakeManager, nil, &mockProposalRepository{}, mockIdentityRegistryInstance)
	req := httptest.NewRequest(http.MethodPut, "/irrelevant", strings.NewReader("{}"))
	resp := httptest.NewRecorder()

	connEndpoint.Create(resp, req, httprouter.Params{})

	assert.Equal(t, http.StatusUnprocessableEntity, resp.Code)

	assert.JSONEq(
		t,
		`{
			"message" : "validation_error",
			"errors" : {
				"hermes_id" : [ {"code" : "required" , "message" : "Field is required" } ],
				"consumer_id" : [ { "code" : "required" , "message" : "Field is required" } ],
				"provider_id" : [ {"code" : "required" , "message" : "Field is required" } ]
			}
		}`, resp.Body.String())
}

func TestPutWithValidBodyCreatesConnection(t *testing.T) {
	state := connection.Status{
		State:     connection.Connected,
		SessionID: "1",
	}
	fakeManager := mockConnectionManager{onStatusReturn: state}
	fakeState := &mockStateProvider{}
	fakeState.stateToReturn.Connection.Session = state

	proposalProvider := mockRepositoryWithProposal("required-node", "openvpn")
	connEndpoint := NewConnectionEndpoint(&fakeManager, fakeState, proposalProvider, mockIdentityRegistryInstance)
	req := httptest.NewRequest(
		http.MethodPut,
		"/irrelevant",
		strings.NewReader(
			`{
				"consumer_id" : "my-identity",
				"provider_id" : "required-node",
				"hermes_id" : "hermes"
			}`))
	resp := httptest.NewRecorder()

	connEndpoint.Create(resp, req, httprouter.Params{})

	assert.Equal(t, identity.FromAddress("my-identity"), fakeManager.requestedConsumerID)
	assert.Equal(t, common.HexToAddress("hermes"), fakeManager.requestedHermesID)
	assert.Equal(t, identity.FromAddress("required-node"), fakeManager.requestedProvider)
	assert.Equal(t, "openvpn", fakeManager.requestedServiceType)

	assert.Equal(t, http.StatusCreated, resp.Code)
	assert.JSONEq(
		t,
		`{
			"status" : "Connected",
			"session_id" : "1"
		}`,
		resp.Body.String(),
	)
}

func TestPutUnregisteredIdentityReturnsError(t *testing.T) {
	fakeManager := mockConnectionManager{}

	proposalProvider := mockRepositoryWithProposal("required-node", "openvpn")
	mir := *mockIdentityRegistryInstance
	mir.RegistrationStatus = registry.Unregistered

	connEndpoint := NewConnectionEndpoint(&fakeManager, &mockStateProvider{}, proposalProvider, &mir)
	req := httptest.NewRequest(
		http.MethodPut,
		"/irrelevant",
		strings.NewReader(
			`{
				"consumer_id" : "my-identity",
				"provider_id" : "required-node",
				"hermes_id" : "hermes"
			}`))
	resp := httptest.NewRecorder()

	connEndpoint.Create(resp, req, httprouter.Params{})

	assert.Equal(t, http.StatusExpectationFailed, resp.Code)
	assert.JSONEq(
		t,
		`{"message":"identity \"my-identity\" is not registered. Please register the identity first"}`,
		resp.Body.String(),
	)
}

func TestPutFailedRegistrationCheckReturnsError(t *testing.T) {
	fakeManager := mockConnectionManager{}

	proposalProvider := mockRepositoryWithProposal("required-node", "openvpn")
	mir := *mockIdentityRegistryInstance
	mir.RegistrationCheckError = errors.New("explosions everywhere")

	connEndpoint := NewConnectionEndpoint(&fakeManager, &mockStateProvider{}, proposalProvider, &mir)
	req := httptest.NewRequest(
		http.MethodPut,
		"/irrelevant",
		strings.NewReader(
			`{
				"consumer_id" : "my-identity",
				"provider_id" : "required-node",
				"hermes_id" : "hermes"
			}`))
	resp := httptest.NewRecorder()

	connEndpoint.Create(resp, req, httprouter.Params{})

	assert.Equal(t, http.StatusInternalServerError, resp.Code)
	assert.JSONEq(
		t,
		`{"message":"explosions everywhere"}`,
		resp.Body.String(),
	)
}

func TestPutWithServiceTypeOverridesDefault(t *testing.T) {
	fakeManager := mockConnectionManager{}

	mystAPI := mockRepositoryWithProposal("required-node", "noop")
	connEndpoint := NewConnectionEndpoint(&fakeManager, &mockStateProvider{}, mystAPI, mockIdentityRegistryInstance)
	req := httptest.NewRequest(
		http.MethodPut,
		"/irrelevant",
		strings.NewReader(
			`{
				"consumer_id" : "my-identity",
				"provider_id" : "required-node",
				"hermes_id": "hermes",
				"service_type": "noop"
			}`))
	resp := httptest.NewRecorder()

	connEndpoint.Create(resp, req, httprouter.Params{})

	assert.Equal(t, http.StatusCreated, resp.Code)

	assert.Equal(t, identity.FromAddress("required-node"), fakeManager.requestedProvider)
	assert.Equal(t, common.HexToAddress("hermes"), fakeManager.requestedHermesID)
	assert.Equal(t, identity.FromAddress("required-node"), fakeManager.requestedProvider)
	assert.Equal(t, "noop", fakeManager.requestedServiceType)
}

func TestDeleteCallsDisconnect(t *testing.T) {
	fakeManager := mockConnectionManager{}

	connEndpoint := NewConnectionEndpoint(&fakeManager, nil, &mockProposalRepository{}, mockIdentityRegistryInstance)
	req := httptest.NewRequest(http.MethodDelete, "/irrelevant", nil)
	resp := httptest.NewRecorder()

	connEndpoint.Kill(resp, req, httprouter.Params{})

	assert.Equal(t, http.StatusAccepted, resp.Code)

	assert.Equal(t, fakeManager.disconnectCount, 1)
}

func TestGetStatisticsEndpointReturnsStatistics(t *testing.T) {
	fakeState := &mockStateProvider{}
	fakeState.stateToReturn.Connection.Statistics = connection.Statistics{BytesSent: 1, BytesReceived: 2}
	fakeState.stateToReturn.Connection.Throughput = bandwidth.Throughput{Up: datasize.BitSpeed(1000), Down: datasize.BitSpeed(2000)}
	fakeState.stateToReturn.Connection.Invoice = crypto.Invoice{AgreementTotal: big.NewInt(10001)}

	manager := mockConnectionManager{}
	connEndpoint := NewConnectionEndpoint(&manager, fakeState, &mockProposalRepository{}, mockIdentityRegistryInstance)

	resp := httptest.NewRecorder()
	connEndpoint.GetStatistics(resp, nil, nil)
	assert.JSONEq(
		t,
		`{
			"bytes_sent": 1,
			"bytes_received": 2,
			"throughput_sent": 1000,
			"throughput_received": 2000,
			"duration": 0,
			"tokens_spent": 10001
		}`,
		resp.Body.String(),
	)
}

func TestEndpointReturnsConflictStatusIfConnectionAlreadyExists(t *testing.T) {
	manager := mockConnectionManager{}
	manager.onConnectReturn = connection.ErrAlreadyExists

	mystAPI := mockRepositoryWithProposal("required-node", "openvpn")
	connectionEndpoint := NewConnectionEndpoint(&manager, nil, mystAPI, mockIdentityRegistryInstance)

	req := httptest.NewRequest(
		http.MethodPut,
		"/irrelevant",
		strings.NewReader(
			`{
				"consumer_id" : "my-identity",
				"provider_id" : "required-node",
				"hermes_id" : "hermes"
			}`))
	resp := httptest.NewRecorder()

	connectionEndpoint.Create(resp, req, nil)

	assert.Equal(t, http.StatusConflict, resp.Code)
	assert.JSONEq(
		t,
		`{
			"message" : "connection already exists"
		}`,
		resp.Body.String(),
	)
}

func TestDisconnectReturnsConflictStatusIfConnectionDoesNotExist(t *testing.T) {
	manager := mockConnectionManager{}
	manager.onDisconnectReturn = connection.ErrNoConnection

	connectionEndpoint := NewConnectionEndpoint(&manager, nil, &mockProposalRepository{}, mockIdentityRegistryInstance)

	req := httptest.NewRequest(
		http.MethodDelete,
		"/irrelevant",
		nil,
	)
	resp := httptest.NewRecorder()

	connectionEndpoint.Kill(resp, req, nil)

	assert.Equal(t, http.StatusConflict, resp.Code)
	assert.JSONEq(
		t,
		`{
			"message" : "no connection exists"
		}`,
		resp.Body.String(),
	)
}

func TestConnectReturnsConnectCancelledStatusWhenErrConnectionCancelledIsEncountered(t *testing.T) {
	manager := mockConnectionManager{}
	manager.onConnectReturn = connection.ErrConnectionCancelled

	mockProposalProvider := mockRepositoryWithProposal("required-node", "openvpn")
	connectionEndpoint := NewConnectionEndpoint(&manager, nil, mockProposalProvider, mockIdentityRegistryInstance)
	req := httptest.NewRequest(
		http.MethodPut,
		"/irrelevant",
		strings.NewReader(
			`{
				"consumer_id" : "my-identity",
				"provider_id" : "required-node",
				"hermes_id" : "hermes"
			}`))
	resp := httptest.NewRecorder()

	connectionEndpoint.Create(resp, req, nil)

	assert.Equal(t, statusConnectCancelled, resp.Code)
	assert.JSONEq(
		t,
		`{
			"message" : "connection was cancelled"
		}`,
		resp.Body.String(),
	)
}

func TestConnectReturnsErrorIfNoProposals(t *testing.T) {
	manager := mockConnectionManager{}
	manager.onConnectReturn = connection.ErrConnectionCancelled

	connectionEndpoint := NewConnectionEndpoint(&manager, nil, &mockProposalRepository{}, mockIdentityRegistryInstance)
	req := httptest.NewRequest(
		http.MethodPut,
		"/irrelevant",
		strings.NewReader(
			`{
				"consumer_id" : "my-identity",
				"provider_id" : "required-node",
				"hermes_id" : "hermes"
			}`))
	resp := httptest.NewRecorder()

	connectionEndpoint.Create(resp, req, nil)

	assert.Equal(t, http.StatusBadRequest, resp.Code)
	assert.JSONEq(
		t,
		`{
			"message" : "provider has no service proposals"
		}`,
		resp.Body.String(),
	)
}

var mockIdentityRegistryInstance = &registry.FakeRegistry{RegistrationStatus: registry.Registered}<|MERGE_RESOLUTION|>--- conflicted
+++ resolved
@@ -18,11 +18,8 @@
 package endpoints
 
 import (
-<<<<<<< HEAD
 	"math/big"
-=======
 	"context"
->>>>>>> c217e537
 	"net/http"
 	"net/http/httptest"
 	"strings"
