--- conflicted
+++ resolved
@@ -56,11 +56,10 @@
 // summary: Provides Node proposal status
 // description: Node Status as seen by monitoring agent
 // responses:
-//
-//	200:
-//	  description: Node status ("passed"/"failed"/"pending)
-//	  schema:
-//	    "$ref": "#/definitions/NodeStatusResponse"
+//   200:
+//     description: Node status ("passed"/"failed"/"pending)
+//     schema:
+//       "$ref": "#/definitions/NodeStatusResponse"
 func (ne *NodeEndpoint) NodeStatus(c *gin.Context) {
 	utils.WriteAsJSON(contract.NodeStatusResponse{Status: ne.nodeStatusProvider.Status()}, c.Writer)
 }
@@ -71,11 +70,10 @@
 // summary: Provides Node connectivity statuses from monitoring agent
 // description: Node connectivity statuses as seen by monitoring agent
 // responses:
-//
-//	200:
-//	  description: Monitoring agent statuses ("success"/"cancelled"/"connect_drop/"connect_fail/"internet_fail)
-//	  schema:
-//	    "$ref": "#/definitions/MonitoringAgentResponse"
+//   200:
+//     description: Monitoring agent statuses ("success"/"cancelled"/"connect_drop/"connect_fail/"internet_fail)
+//     schema:
+//       "$ref": "#/definitions/MonitoringAgentResponse"
 func (ne *NodeEndpoint) MonitoringAgentStatuses(c *gin.Context) {
 	res, err := ne.nodeMonitoringAgent.Statuses()
 	if err != nil {
@@ -96,21 +94,19 @@
 //     name: range
 //     description: period of time ("1d", "7d", "30d")
 //     type: string
-//
-// responses:
-//
-//	200:
-//	  description: Provider sessions list
-//	  schema:
-//	    "$ref": "#/definitions/ProviderSessionsResponse"
-//	400:
-//	  description: Failed to parse or request validation failed
-//	  schema:
-//	    "$ref": "#/definitions/APIError"
-//	500:
-//	  description: Internal server error
-//	  schema:
-//	    "$ref": "#/definitions/APIError"
+// responses:
+//   200:
+//     description: Provider sessions list
+//     schema:
+//       "$ref": "#/definitions/ProviderSessionsResponse"
+//   400:
+//     description: Failed to parse or request validation failed
+//     schema:
+//       "$ref": "#/definitions/APIError"
+//   500:
+//     description: Internal server error
+//     schema:
+//       "$ref": "#/definitions/APIError"
 func (ne *NodeEndpoint) GetProviderSessions(c *gin.Context) {
 	rangeTime := c.Query("range")
 
@@ -140,21 +136,19 @@
 //     name: range
 //     description: period of time ("1d", "7d", "30d")
 //     type: string
-//
-// responses:
-//
-//	200:
-//	  description: Provider transferred data
-//	  schema:
-//	    "$ref": "#/definitions/ProviderTransferredDataResponse"
-//	400:
-//	  description: Failed to parse or request validation failed
-//	  schema:
-//	    "$ref": "#/definitions/APIError"
-//	500:
-//	  description: Internal server error
-//	  schema:
-//	    "$ref": "#/definitions/APIError"
+// responses:
+//   200:
+//     description: Provider transferred data
+//     schema:
+//       "$ref": "#/definitions/ProviderTransferredDataResponse"
+//   400:
+//     description: Failed to parse or request validation failed
+//     schema:
+//       "$ref": "#/definitions/APIError"
+//   500:
+//     description: Internal server error
+//     schema:
+//       "$ref": "#/definitions/APIError"
 func (ne *NodeEndpoint) GetProviderTransferredData(c *gin.Context) {
 	rangeTime := c.Query("range")
 
@@ -184,21 +178,19 @@
 //     name: range
 //     description: period of time ("1d", "7d", "30d")
 //     type: string
-//
-// responses:
-//
-//	200:
-//	  description: Provider sessions count
-//	  schema:
-//	    "$ref": "#/definitions/ProviderSessionsCountResponse"
-//	400:
-//	  description: Failed to parse or request validation failed
-//	  schema:
-//	    "$ref": "#/definitions/APIError"
-//	500:
-//	  description: Internal server error
-//	  schema:
-//	    "$ref": "#/definitions/APIError"
+// responses:
+//   200:
+//     description: Provider sessions count
+//     schema:
+//       "$ref": "#/definitions/ProviderSessionsCountResponse"
+//   400:
+//     description: Failed to parse or request validation failed
+//     schema:
+//       "$ref": "#/definitions/APIError"
+//   500:
+//     description: Internal server error
+//     schema:
+//       "$ref": "#/definitions/APIError"
 func (ne *NodeEndpoint) GetProviderSessionsCount(c *gin.Context) {
 	rangeTime := c.Query("range")
 
@@ -228,23 +220,6 @@
 //     name: range
 //     description: period of time ("1d", "7d", "30d")
 //     type: string
-<<<<<<< HEAD
-//
-// responses:
-//
-//	200:
-//	  description: Provider consumers count
-//	  schema:
-//	    "$ref": "#/definitions/ProviderConsumersCountResponse"
-//	400:
-//	  description: Failed to parse or request validation failed
-//	  schema:
-//	    "$ref": "#/definitions/APIError"
-//	500:
-//	  description: Internal server error
-//	  schema:
-//	    "$ref": "#/definitions/APIError"
-=======
 // responses:
 //   200:
 //     description: Provider consumers count
@@ -258,7 +233,6 @@
 //     description: Internal server error
 //     schema:
 //       "$ref": "#/definitions/APIError"
->>>>>>> 9c4471e0
 func (ne *NodeEndpoint) GetProviderConsumersCount(c *gin.Context) {
 	rangeTime := c.Query("range")
 
