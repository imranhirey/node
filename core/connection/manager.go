/*
 * Copyright (C) 2017 The "MysteriumNetwork/node" Authors.
 *
 * This program is free software: you can redistribute it and/or modify
 * it under the terms of the GNU General Public License as published by
 * the Free Software Foundation, either version 3 of the License, or
 * (at your option) any later version.
 *
 * This program is distributed in the hope that it will be useful,
 * but WITHOUT ANY WARRANTY; without even the implied warranty of
 * MERCHANTABILITY or FITNESS FOR A PARTICULAR PURPOSE.  See the
 * GNU General Public License for more details.
 *
 * You should have received a copy of the GNU General Public License
 * along with this program.  If not, see <http://www.gnu.org/licenses/>.
 */

package connection

import (
	"context"
	"encoding/json"
	"fmt"
	"sync"
	"time"

	"github.com/ethereum/go-ethereum/common"
	"github.com/mysteriumnetwork/node/core/connection/connectionstate"
	"github.com/mysteriumnetwork/node/core/location"
	"github.com/pkg/errors"
	"github.com/rs/zerolog/log"

	"github.com/mysteriumnetwork/node/core/ip"
	"github.com/mysteriumnetwork/node/eventbus"
	"github.com/mysteriumnetwork/node/firewall"
	"github.com/mysteriumnetwork/node/identity"
	"github.com/mysteriumnetwork/node/market"
	"github.com/mysteriumnetwork/node/p2p"
	"github.com/mysteriumnetwork/node/pb"
	"github.com/mysteriumnetwork/node/session"
	"github.com/mysteriumnetwork/node/session/connectivity"
	"github.com/mysteriumnetwork/node/sleep"
	"github.com/mysteriumnetwork/node/trace"
)

const (
	p2pDialTimeout = 60 * time.Second
)

var (
	// ErrNoConnection error indicates that action applied to manager expects active connection (i.e. disconnect)
	ErrNoConnection = errors.New("no connection exists")
	// ErrAlreadyExists error indicates that action applied to manager expects no active connection (i.e. connect)
	ErrAlreadyExists = errors.New("connection already exists")
	// ErrConnectionCancelled indicates that connection in progress was cancelled by request of api user
	ErrConnectionCancelled = errors.New("connection was cancelled")
	// ErrConnectionFailed indicates that Connect method didn't reach "Connected" phase due to connection error
	ErrConnectionFailed = errors.New("connection has failed")
	// ErrUnsupportedServiceType indicates that target proposal contains unsupported service type
	ErrUnsupportedServiceType = errors.New("unsupported service type in proposal")
	// ErrInsufficientBalance indicates consumer has insufficient balance to connect to selected proposal
	ErrInsufficientBalance = errors.New("insufficient balance")
	// ErrUnlockRequired indicates that the consumer identity has not been unlocked yet
	ErrUnlockRequired = errors.New("unlock required")
)

// IPCheckConfig contains common params for connection ip check.
type IPCheckConfig struct {
	MaxAttempts             int
	SleepDurationAfterCheck time.Duration
}

// KeepAliveConfig contains keep alive options.
type KeepAliveConfig struct {
	SendInterval    time.Duration
	SendTimeout     time.Duration
	MaxSendErrCount int
}

// Config contains common configuration options for connection manager.
type Config struct {
	IPCheck   IPCheckConfig
	KeepAlive KeepAliveConfig
}

// DefaultConfig returns default params.
func DefaultConfig() Config {
	return Config{
		IPCheck: IPCheckConfig{
			MaxAttempts:             6,
			SleepDurationAfterCheck: 3 * time.Second,
		},
		KeepAlive: KeepAliveConfig{
			SendInterval:    20 * time.Second,
			SendTimeout:     5 * time.Second,
			MaxSendErrCount: 5,
		},
	}
}

// Creator creates new connection by given options and uses state channel to report state changes
type Creator func(serviceType string) (Connection, error)

// PaymentIssuer handles the payments for service
type PaymentIssuer interface {
	Start() error
	SetSessionID(string)
	Stop()
}

type validator interface {
	Validate(consumerID identity.Identity, proposal market.ServiceProposal) error
}

// TimeGetter function returns current time
type TimeGetter func() time.Time

// PaymentEngineFactory creates a new payment issuer from the given params
type PaymentEngineFactory func(channel p2p.Channel, consumer, provider identity.Identity, hermes common.Address, proposal market.ServiceProposal) (PaymentIssuer, error)

type connectionManager struct {
	// These are passed on creation.
	paymentEngineFactory PaymentEngineFactory
	newConnection        Creator
	eventBus             eventbus.EventBus
	ipResolver           ip.Resolver
	locationResolver     location.OriginResolver
	config               Config
	statsReportInterval  time.Duration
	validator            validator
	p2pDialer            p2p.Dialer
	timeGetter           TimeGetter

	// These are populated by Connect at runtime.
	ctx                    context.Context
	ctxLock                sync.RWMutex
	status                 connectionstate.Status
	statusLock             sync.RWMutex
	cleanupLock            sync.Mutex
	cleanup                []func() error
	cleanupAfterDisconnect []func() error
	cleanupFinished        chan struct{}
	cleanupFinishedLock    sync.Mutex
	acknowledge            func()
	cancel                 func()
	channel                p2p.Channel

	discoLock      sync.Mutex
	connectOptions ConnectOptions
}

// NewManager creates connection manager with given dependencies
func NewManager(
	paymentEngineFactory PaymentEngineFactory,
	connectionCreator Creator,
	eventBus eventbus.EventBus,
	ipResolver ip.Resolver,
	locationResolver location.OriginResolver,
	config Config,
	statsReportInterval time.Duration,
	validator validator,
	p2pDialer p2p.Dialer,
) *connectionManager {
	return &connectionManager{
		newConnection:        connectionCreator,
		status:               connectionstate.Status{State: connectionstate.NotConnected},
		eventBus:             eventBus,
		paymentEngineFactory: paymentEngineFactory,
		cleanup:              make([]func() error, 0),
		cleanupFinished:      make(chan struct{}, 1),
		ipResolver:           ipResolver,
		locationResolver:     locationResolver,
		config:               config,
		statsReportInterval:  statsReportInterval,
		validator:            validator,
		p2pDialer:            p2pDialer,
		timeGetter:           time.Now,
	}
}

func (m *connectionManager) Connect(consumerID identity.Identity, hermesID common.Address, proposal market.ServiceProposal, params ConnectParams) (err error) {
	var sessionID session.ID

	tracer := trace.NewTracer()
	connectTrace := tracer.StartStage("Consumer whole Connect")

	defer func() {
		tracer.EndStage(connectTrace)
		traceResult := tracer.Finish(m.eventBus, string(sessionID))
		log.Debug().Msgf("Consumer connection trace: %s", traceResult)
	}()

	// make sure cache is cleared when connect terminates at any stage as part of disconnect
	// we assume that IPResolver might be used / cache IP before connect
	m.addCleanup(func() error {
		m.clearIPCache()
		return nil
	})

	if m.Status().State != connectionstate.NotConnected {
		return ErrAlreadyExists
	}

	err = m.validator.Validate(consumerID, proposal)
	if err != nil {
		return err
	}

	m.ctxLock.Lock()
	m.ctx, m.cancel = context.WithCancel(context.Background())
	m.ctxLock.Unlock()

	m.statusConnecting(consumerID, hermesID, proposal)
	defer func() {
		if err != nil {
			log.Err(err).Msg("Connect failed, disconnecting")
			m.disconnect()
		}
	}()

	providerID := identity.FromAddress(proposal.ProviderID)

	p2pChannelTrace := tracer.StartStage("Consumer P2P channel creation")
	contact, err := p2p.ParseContact(proposal.ProviderContacts)
	if err != nil {
		return fmt.Errorf("provider does not support p2p communication: %w", err)
	}

	channel, err := m.createP2PChannel(m.currentCtx(), consumerID, providerID, proposal.ServiceType, contact)
	if err != nil {
		return fmt.Errorf("could not create p2p channel: %w", err)
	}
	m.channel = channel
	tracer.EndStage(p2pChannelTrace)

	sessionCreateTrace := tracer.StartStage("Consumer session creation")
	connection, err := m.newConnection(proposal.ServiceType)
	if err != nil {
		return err
	}

	paymentSession, err := m.launchPayments(channel, consumerID, providerID, hermesID, proposal)
	if err != nil {
		return err
	}

	sessionDTO, err := m.createP2PSession(m.currentCtx(), connection, channel, consumerID, hermesID, proposal)
	sessionID = session.ID(sessionDTO.GetID())
	if err != nil {
		m.sendSessionStatus(channel, consumerID, sessionID, connectivity.StatusSessionEstablishmentFailed, err)
		return err
	}

	m.setStatus(func(status *connectionstate.Status) {
		status.SessionID = sessionID
	})
	m.publishSessionCreate(sessionID)
	paymentSession.SetSessionID(string(sessionID))
	tracer.EndStage(sessionCreateTrace)

	connectionTrace := tracer.StartStage("Consumer start connection")
	originalPublicIP := m.getPublicIP()
	// Try to establish connection with peer.
	m.connectOptions = ConnectOptions{
		SessionID:       sessionID,
		SessionConfig:   sessionDTO.GetConfig(),
		Params:          params,
		ConsumerID:      consumerID,
		ProviderID:      providerID,
		Proposal:        proposal,
		ProviderNATConn: channel.ServiceConn(),
		ChannelConn:     channel.Conn(),
		HermesID:        hermesID,
	}
	err = m.startConnection(m.currentCtx(), connection, m.connectOptions)
	tracer.EndStage(connectionTrace)

	if err != nil {
		if err == context.Canceled {
			return ErrConnectionCancelled
		}
		m.addCleanupAfterDisconnect(func() error {
			return m.sendSessionStatus(channel, consumerID, sessionID, connectivity.StatusConnectionFailed, err)
		})
		m.publishStateEvent(connectionstate.StateConnectionFailed)

		log.Info().Err(err).Msg("Cancelling connection initiation: ")
		m.Cancel()
		return err
	}

	// Clear IP cache so session IP check can report that IP has really changed.
	m.clearIPCache()

	go m.keepAliveLoop(channel, sessionID)
	go m.checkSessionIP(channel, consumerID, sessionID, originalPublicIP)

	return nil
}

func (m *connectionManager) clearIPCache() {
	if cr, ok := m.ipResolver.(*ip.CachedResolver); ok {
		cr.ClearCache()
	}
}

// checkSessionIP checks if IP has changed after connection was established.
func (m *connectionManager) checkSessionIP(channel p2p.Channel, consumerID identity.Identity, sessionID session.ID, originalPublicIP string) {
	for i := 1; i <= m.config.IPCheck.MaxAttempts; i++ {
		// Skip check if not connected. This may happen when context was canceled via Disconnect.
		if m.Status().State != connectionstate.Connected {
			return
		}

		newPublicIP := m.getPublicIP()
		// If ip is changed notify peer that connection is successful.
		if originalPublicIP != newPublicIP {
			m.sendSessionStatus(channel, consumerID, sessionID, connectivity.StatusConnectionOk, nil)
			return
		}

		// Notify peer and quality oracle that ip is not changed after tunnel connection was established.
		if i == m.config.IPCheck.MaxAttempts {
			m.sendSessionStatus(channel, consumerID, sessionID, connectivity.StatusSessionIPNotChanged, nil)
			m.publishStateEvent(connectionstate.StateIPNotChanged)
			return
		}

		time.Sleep(m.config.IPCheck.SleepDurationAfterCheck)
	}
}

// sendSessionStatus sends session connectivity status to other peer.
func (m *connectionManager) sendSessionStatus(channel p2p.ChannelSender, consumerID identity.Identity, sessionID session.ID, code connectivity.StatusCode, errDetails error) error {
	var errDetailsMsg string
	if errDetails != nil {
		errDetailsMsg = errDetails.Error()
	}

	sessionStatus := &pb.SessionStatus{
		ConsumerID: consumerID.Address,
		SessionID:  string(sessionID),
		Code:       uint32(code),
		Message:    errDetailsMsg,
	}

	log.Debug().Msgf("Sending session status P2P message to %q: %s", p2p.TopicSessionStatus, sessionStatus.String())

	ctx, cancel := context.WithTimeout(m.currentCtx(), 20*time.Second)
	defer cancel()
	_, err := channel.Send(ctx, p2p.TopicSessionStatus, p2p.ProtoMessage(sessionStatus))
	if err != nil {
		return fmt.Errorf("could not send p2p session status message: %w", err)
	}

	return nil
}

func (m *connectionManager) getPublicIP() string {
	currentPublicIP, err := m.ipResolver.GetPublicIP()
	if err != nil {
		log.Error().Err(err).Msg("Could not get current public IP")
		return ""
	}
	return currentPublicIP
}

func (m *connectionManager) launchPayments(channel p2p.Channel, consumerID, providerID identity.Identity, hermesID common.Address, proposal market.ServiceProposal) (PaymentIssuer, error) {
	payments, err := m.paymentEngineFactory(channel, consumerID, providerID, hermesID, proposal)
	if err != nil {
		return nil, err
	}
	m.addCleanup(func() error {
		log.Trace().Msg("Cleaning: payments")
		defer log.Trace().Msg("Cleaning: payments DONE")
		payments.Stop()
		return nil
	})

	go m.payForService(payments)
	return payments, nil
}

func (m *connectionManager) cleanConnection() {
	m.cleanupLock.Lock()
	defer m.cleanupLock.Unlock()

	for i := len(m.cleanup) - 1; i >= 0; i-- {
		log.Trace().Msgf("Connection cleaning up: (%v/%v)", i+1, len(m.cleanup))
		err := m.cleanup[i]()
		if err != nil {
			log.Warn().Err(err).Msg("Cleanup error")
		}
	}
	m.cleanup = nil
}

func (m *connectionManager) cleanAfterDisconnect() {
	m.cleanupLock.Lock()
	defer m.cleanupLock.Unlock()

	for i := len(m.cleanupAfterDisconnect) - 1; i >= 0; i-- {
		log.Trace().Msgf("Connection cleaning up (after disconnect): (%v/%v)", i+1, len(m.cleanupAfterDisconnect))
		err := m.cleanupAfterDisconnect[i]()
		if err != nil {
			log.Warn().Err(err).Msg("Cleanup error")
		}
	}
	m.cleanupAfterDisconnect = nil
}

func (m *connectionManager) createP2PChannel(ctx context.Context, consumerID, providerID identity.Identity, serviceType string, contactDef p2p.ContactDefinition) (p2p.Channel, error) {
	timeoutCtx, cancel := context.WithTimeout(ctx, p2pDialTimeout)
	defer cancel()

	channel, err := m.p2pDialer.Dial(timeoutCtx, consumerID, providerID, serviceType, contactDef)
	if err != nil {
		return nil, err
	}
	m.addCleanupAfterDisconnect(func() error {
		log.Trace().Msg("Cleaning: closing P2P communication channel")
		defer log.Trace().Msg("Cleaning: P2P communication channel DONE")

		return channel.Close()
	})
	return channel, nil
}

func (m *connectionManager) addCleanupAfterDisconnect(fn func() error) {
	m.cleanupLock.Lock()
	defer m.cleanupLock.Unlock()
	m.cleanupAfterDisconnect = append(m.cleanupAfterDisconnect, fn)
}

func (m *connectionManager) addCleanup(fn func() error) {
	m.cleanupLock.Lock()
	defer m.cleanupLock.Unlock()
	m.cleanup = append(m.cleanup, fn)
}

func (m *connectionManager) createP2PSession(ctx context.Context, c Connection, p2pChannel p2p.ChannelSender, consumerID identity.Identity, hermesID common.Address, proposal market.ServiceProposal) (*pb.SessionResponse, error) {
	sessionCreateConfig, err := c.GetConfig()
	if err != nil {
		return nil, fmt.Errorf("could not get session config: %w", err)
	}

	config, err := json.Marshal(sessionCreateConfig)
	if err != nil {
		return nil, fmt.Errorf("could not marshal session config: %w", err)
	}

	sessionRequest := &pb.SessionRequest{
		Consumer: &pb.ConsumerInfo{
			Id:             consumerID.Address,
			HermesID:       hermesID.Hex(),
			PaymentVersion: "v3",
			Location: &pb.LocationInfo{
				Country: m.Status().ConsumerLocation.Country,
			},
		},
		ProposalID: int64(proposal.ID),
		Config:     config,
	}
	log.Debug().Msgf("Sending P2P message to %q: %s", p2p.TopicSessionCreate, sessionRequest.String())
	ctx, cancel := context.WithTimeout(ctx, 20*time.Second)
	defer cancel()
	res, err := p2pChannel.Send(ctx, p2p.TopicSessionCreate, p2p.ProtoMessage(sessionRequest))
	if err != nil {
		return nil, fmt.Errorf("could not send p2p session create request: %w", err)
	}

	var sessionResponse pb.SessionResponse
	err = res.UnmarshalProto(&sessionResponse)
	if err != nil {
		return nil, fmt.Errorf("could not unmarshal session reply to proto: %w", err)
	}
	log.Info().Msgf("Provider's session config: %s", string(sessionResponse.Config))

	m.acknowledge = func() {
		pc := &pb.SessionInfo{
			ConsumerID: consumerID.Address,
			SessionID:  sessionResponse.GetID(),
		}
		log.Debug().Msgf("Sending P2P message to %q: %s", p2p.TopicSessionAcknowledge, pc.String())
		ctx, cancel := context.WithTimeout(context.Background(), 20*time.Second)
		defer cancel()
		_, err := p2pChannel.Send(ctx, p2p.TopicSessionAcknowledge, p2p.ProtoMessage(pc))
		if err != nil {
			log.Warn().Err(err).Msg("Acknowledge failed")
		}
	}
	m.addCleanupAfterDisconnect(func() error {
		log.Trace().Msg("Cleaning: requesting session destroy")
		defer log.Trace().Msg("Cleaning: requesting session destroy DONE")

		sessionDestroy := &pb.SessionInfo{
			ConsumerID: consumerID.Address,
			SessionID:  sessionResponse.GetID(),
		}

		log.Debug().Msgf("Sending P2P message to %q: %s", p2p.TopicSessionDestroy, sessionDestroy.String())
		ctx, cancel := context.WithTimeout(context.Background(), 1*time.Second)
		defer cancel()
		_, err := p2pChannel.Send(ctx, p2p.TopicSessionDestroy, p2p.ProtoMessage(sessionDestroy))
		if err != nil {
			return fmt.Errorf("could not send session destroy request: %w", err)
		}

		return nil
	})

	return &sessionResponse, nil
}

func (m *connectionManager) publishSessionCreate(sessionID session.ID) {
	m.eventBus.Publish(connectionstate.AppTopicConnectionSession, connectionstate.AppEventConnectionSession{
		Status:      connectionstate.SessionCreatedStatus,
		SessionInfo: m.Status(),
	})

	m.addCleanup(func() error {
		log.Trace().Msg("Cleaning: publishing session ended status")
		defer log.Trace().Msg("Cleaning: publishing session ended status DONE")
		m.eventBus.Publish(connectionstate.AppTopicConnectionSession, connectionstate.AppEventConnectionSession{
			Status:      connectionstate.SessionEndedStatus,
			SessionInfo: m.Status(),
		})
		return nil
	})
}

func (m *connectionManager) startConnection(ctx context.Context, conn Connection, connectOptions ConnectOptions) (err error) {
	if err = conn.Start(ctx, connectOptions); err != nil {
		return err
	}
	m.addCleanup(func() error {
		log.Trace().Msg("Cleaning: stopping connection")
		defer log.Trace().Msg("Cleaning: stopping connection DONE")
		conn.Stop()
		return nil
	})

	err = m.setupTrafficBlock(connectOptions.Params.DisableKillSwitch)
	if err != nil {
		return err
	}

	err = m.waitForConnectedState(conn.State())
	if err != nil {
		return err
	}

	statsPublisher := newStatsPublisher(m.eventBus, m.statsReportInterval)
	go statsPublisher.start(m, conn)
	m.addCleanup(func() error {
		log.Trace().Msg("Cleaning: stopping statistics publisher")
		defer log.Trace().Msg("Cleaning: stopping statistics publisher DONE")
		statsPublisher.stop()
		return nil
	})

	go m.consumeConnectionStates(conn.State())
	go m.connectionWaiter(conn)
	return nil
}

func (m *connectionManager) Status() connectionstate.Status {
	m.statusLock.RLock()
	defer m.statusLock.RUnlock()

	return m.status
}

func (m *connectionManager) setStatus(delta func(status *connectionstate.Status)) {
	m.statusLock.Lock()
	stateWas := m.status.State

	delta(&m.status)

	state := m.status.State
	m.statusLock.Unlock()

	if state != stateWas {
		log.Info().Msgf("Connection state: %v -> %v", stateWas, state)
		m.publishStateEvent(state)
	}
}

<<<<<<< HEAD
func (m *connectionManager) statusConnecting(consumerID identity.Identity, hermesID common.Address, proposal market.ServiceProposal) {
	m.setStatus(func(status *Status) {
		*status = Status{
			StartedAt:  m.timeGetter(),
			ConsumerID: consumerID,
			HermesID:   hermesID,
			Proposal:   proposal,
			State:      Connecting,
=======
func (m *connectionManager) statusConnecting(consumerID identity.Identity, accountantID common.Address, proposal market.ServiceProposal) {
	m.setStatus(func(status *connectionstate.Status) {
		*status = connectionstate.Status{
			StartedAt:        m.timeGetter(),
			ConsumerID:       consumerID,
			ConsumerLocation: m.locationResolver.GetOrigin(),
			AccountantID:     accountantID,
			Proposal:         proposal,
			State:            connectionstate.Connecting,
>>>>>>> 3016d188
		}
	})
}

func (m *connectionManager) statusConnected() {
	m.setStatus(func(status *connectionstate.Status) {
		status.State = connectionstate.Connected
	})
}

func (m *connectionManager) statusReconnecting() {
	m.setStatus(func(status *connectionstate.Status) {
		status.State = connectionstate.Reconnecting
	})
}

func (m *connectionManager) statusNotConnected() {
	m.setStatus(func(status *connectionstate.Status) {
		status.State = connectionstate.NotConnected
	})
}

func (m *connectionManager) statusDisconnecting() {
	m.setStatus(func(status *connectionstate.Status) {
		status.State = connectionstate.Disconnecting
	})
}

func (m *connectionManager) statusCanceled() {
	m.setStatus(func(status *connectionstate.Status) {
		status.State = connectionstate.Canceled
	})
}

func (m *connectionManager) Cancel() {
	m.statusCanceled()
	logDisconnectError(m.Disconnect())
}

func (m *connectionManager) Disconnect() error {
	if m.Status().State == connectionstate.NotConnected {
		return ErrNoConnection
	}

	m.statusDisconnecting()
	m.disconnect()

	return nil
}

func (m *connectionManager) CheckChannel(ctx context.Context) error {
	if err := m.sendKeepAlivePing(ctx, m.channel, m.Status().SessionID); err != nil {
		return fmt.Errorf("keep alive ping failed: %w", err)
	}
	return nil
}

func (m *connectionManager) disconnect() {
	m.discoLock.Lock()
	defer m.discoLock.Unlock()

	m.cleanupFinishedLock.Lock()
	defer m.cleanupFinishedLock.Unlock()
	m.cleanupFinished = make(chan struct{})
	defer close(m.cleanupFinished)

	m.ctxLock.Lock()
	m.cancel()
	m.ctxLock.Unlock()

	m.cleanConnection()
	m.statusNotConnected()

	m.cleanAfterDisconnect()
}

func (m *connectionManager) payForService(payments PaymentIssuer) {
	err := payments.Start()
	if err != nil {
		log.Error().Err(err).Msg("Payment error")
		err = m.Disconnect()
		if err != nil {
			log.Error().Err(err).Msg("Could not disconnect gracefully")
		}
	}
}

func (m *connectionManager) connectionWaiter(connection Connection) {
	err := connection.Wait()
	if err != nil {
		log.Warn().Err(err).Msg("Connection exited with error")
	} else {
		log.Info().Msg("Connection exited")
	}

	logDisconnectError(m.Disconnect())
}

func (m *connectionManager) waitForConnectedState(stateChannel <-chan connectionstate.State) error {
	log.Debug().Msg("waiting for connected state")
	for {
		select {
		case state, more := <-stateChannel:
			if !more {
				return ErrConnectionFailed
			}

			switch state {
			case connectionstate.Connected:
				log.Debug().Msg("Connected started event received")
				if m.acknowledge != nil {
					go m.acknowledge()
				}
				m.onStateChanged(state)
				m.eventBus.SubscribeAsync(sleep.AppTopicSleepNotification, m.handleSleepEvent)
				return nil
			default:
				m.onStateChanged(state)
			}
		case <-m.currentCtx().Done():
			return m.currentCtx().Err()
		}
	}
}

func (m *connectionManager) handleSleepEvent(e sleep.Event) {
	switch e {
	case sleep.EventSleep:
		log.Info().Msg("Got sleep notification during live vpn session")
	case sleep.EventWakeup:
		log.Info().Msg("Got wake-up from sleep notification - checking if need to reconnect")

		ctx, cancel := context.WithTimeout(context.Background(), 200*time.Millisecond)
		defer cancel()
		if err := m.CheckChannel(ctx); err != nil {
			log.Info().Msgf("Channel dead - reconnecting: %s", err)
			m.reconnect()
		} else {
			log.Info().Msg("Channel still alive - no need to reconnect")
		}
	}
}

func (m *connectionManager) consumeConnectionStates(stateChannel <-chan connectionstate.State) {
	for state := range stateChannel {
		m.onStateChanged(state)
	}

	log.Debug().Msg("State updater stopCalled")
	logDisconnectError(m.Disconnect())
}

func (m *connectionManager) onStateChanged(state connectionstate.State) {
	log.Debug().Msgf("Connection state received: %s", state)

	// React just to certains stains from connection. Because disconnect happens in connectionWaiter
	switch state {
	case connectionstate.Connected:
		m.statusConnected()
	case connectionstate.Reconnecting:
		m.statusReconnecting()
	}
}

func (m *connectionManager) setupTrafficBlock(disableKillSwitch bool) error {
	if disableKillSwitch {
		return nil
	}

	outboundIP, err := m.ipResolver.GetOutboundIP()
	if err != nil {
		return err
	}

	removeRule, err := firewall.BlockNonTunnelTraffic(firewall.Session, outboundIP)
	if err != nil {
		return err
	}
	m.addCleanup(func() error {
		log.Trace().Msg("Cleaning: traffic block rule")
		defer log.Trace().Msg("Cleaning: traffic block rule DONE")
		removeRule()
		return nil
	})
	return nil
}

func (m *connectionManager) publishStateEvent(state connectionstate.State) {
	m.eventBus.Publish(connectionstate.AppTopicConnectionState, connectionstate.AppEventConnectionState{
		State:       state,
		SessionInfo: m.Status(),
	})
}

func (m *connectionManager) keepAliveLoop(channel p2p.Channel, sessionID session.ID) {
	// TODO: Remove this check once all provider migrates to p2p.
	if channel == nil {
		return
	}

	// Register handler for handling p2p keep alive pings from provider.
	channel.Handle(p2p.TopicKeepAlive, func(c p2p.Context) error {
		var ping pb.P2PKeepAlivePing
		if err := c.Request().UnmarshalProto(&ping); err != nil {
			return err
		}

		log.Debug().Msgf("Received p2p keepalive ping with SessionID=%s", ping.SessionID)
		return c.OK()
	})

	// Send pings to provider.
	var errCount int
	for {
		select {
		case <-m.currentCtx().Done():
			log.Debug().Msgf("Stopping p2p keepalive: %v", m.currentCtx().Err())
			return
		case <-time.After(m.config.KeepAlive.SendInterval):
			ctx, cancel := context.WithTimeout(context.Background(), m.config.KeepAlive.SendTimeout)
			if err := m.sendKeepAlivePing(ctx, channel, sessionID); err != nil {
				log.Err(err).Msgf("Failed to send p2p keepalive ping. SessionID=%s", sessionID)
				errCount++
				if errCount == m.config.KeepAlive.MaxSendErrCount {
					log.Error().Msgf("Max p2p keepalive err count reached, disconnecting. SessionID=%s", sessionID)
					m.Disconnect()
					cancel()
					return
				}
			} else {
				errCount = 0
			}
			cancel()
		}
	}
}

func (m *connectionManager) sendKeepAlivePing(ctx context.Context, channel p2p.Channel, sessionID session.ID) error {
	msg := &pb.P2PKeepAlivePing{
		SessionID: string(sessionID),
	}
	_, err := channel.Send(ctx, p2p.TopicKeepAlive, p2p.ProtoMessage(msg))
	return err
}

func (m *connectionManager) currentCtx() context.Context {
	m.ctxLock.RLock()
	defer m.ctxLock.RUnlock()

	return m.ctx
}

func (m *connectionManager) reconnect() {
	err := m.Disconnect()
	if err != nil {
		log.Error().Msgf("Failed to disconnect stale session: %v", err)
	}
	log.Info().Msg("Waiting for previous session to cleanup")

	m.cleanupFinishedLock.Lock()
	defer m.cleanupFinishedLock.Unlock()
	<-m.cleanupFinished
	err = m.Connect(m.connectOptions.ConsumerID, m.connectOptions.HermesID, m.connectOptions.Proposal, m.connectOptions.Params)
	if err != nil {
		log.Error().Msgf("Failed to reconnect: %v", err)
	}
}

func logDisconnectError(err error) {
	if err != nil && err != ErrNoConnection {
		log.Error().Err(err).Msg("Disconnect error")
	}
}<|MERGE_RESOLUTION|>--- conflicted
+++ resolved
@@ -586,26 +586,15 @@
 	}
 }
 
-<<<<<<< HEAD
-func (m *connectionManager) statusConnecting(consumerID identity.Identity, hermesID common.Address, proposal market.ServiceProposal) {
-	m.setStatus(func(status *Status) {
-		*status = Status{
-			StartedAt:  m.timeGetter(),
-			ConsumerID: consumerID,
-			HermesID:   hermesID,
-			Proposal:   proposal,
-			State:      Connecting,
-=======
 func (m *connectionManager) statusConnecting(consumerID identity.Identity, accountantID common.Address, proposal market.ServiceProposal) {
 	m.setStatus(func(status *connectionstate.Status) {
 		*status = connectionstate.Status{
 			StartedAt:        m.timeGetter(),
 			ConsumerID:       consumerID,
 			ConsumerLocation: m.locationResolver.GetOrigin(),
-			AccountantID:     accountantID,
+			HermesID:         accountantID,
 			Proposal:         proposal,
 			State:            connectionstate.Connecting,
->>>>>>> 3016d188
 		}
 	})
 }
