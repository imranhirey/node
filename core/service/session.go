/*
 * Copyright (C) 2020 The "MysteriumNetwork/node" Authors.
 *
 * This program is free software: you can redistribute it and/or modify
 * it under the terms of the GNU General Public License as published by
 * the Free Software Foundation, either version 3 of the License, or
 * (at your option) any later version.
 *
 * This program is distributed in the hope that it will be useful,
 * but WITHOUT ANY WARRANTY; without even the implied warranty of
 * MERCHANTABILITY or FITNESS FOR A PARTICULAR PURPOSE.  See the
 * GNU General Public License for more details.
 *
 * You should have received a copy of the GNU General Public License
 * along with this program.  If not, see <http://www.gnu.org/licenses/>.
 */

package service

import (
	"sync"
	"time"

	"github.com/ethereum/go-ethereum/common"
	"github.com/gofrs/uuid"
	"github.com/mysteriumnetwork/node/identity"
	"github.com/mysteriumnetwork/node/market"
	"github.com/mysteriumnetwork/node/pb"
	"github.com/mysteriumnetwork/node/session"
	"github.com/mysteriumnetwork/node/session/event"
	"github.com/mysteriumnetwork/node/trace"
	"github.com/rs/zerolog/log"
)

// Session structure holds all required information about current session between service consumer and provider.
type Session struct {
<<<<<<< HEAD
	ID         session.ID
	ConsumerID identity.Identity
	HermesID   common.Address
	Proposal   market.ServiceProposal
	ServiceID  string
	CreatedAt  time.Time
	done       chan struct{}
=======
	ID           session.ID
	ConsumerID   identity.Identity
	AccountantID common.Address
	Proposal     market.ServiceProposal
	ServiceID    string
	CreatedAt    time.Time
	request      *pb.SessionRequest
	done         chan struct{}
	cleanupLock  sync.Mutex
	cleanup      []func() error
	tracer       *trace.Tracer
>>>>>>> c217e537
}

// Close ends session.
func (s *Session) Close() {
	close(s.done)

	s.cleanupLock.Lock()
	defer s.cleanupLock.Unlock()

	for i := len(s.cleanup) - 1; i >= 0; i-- {
		log.Trace().Msgf("Session cleaning up: (%v/%v)", i+1, len(s.cleanup))
		err := s.cleanup[i]()
		if err != nil {
			log.Warn().Err(err).Msg("Cleanup error")
		}
	}
	s.cleanup = nil
}

// Done returns readonly done channel.
func (s *Session) Done() <-chan struct{} {
	return s.done
}

func (s *Session) addCleanup(fn func() error) {
	s.cleanupLock.Lock()
	defer s.cleanupLock.Unlock()

	s.cleanup = append(s.cleanup, fn)
}

func (s *Session) toEvent(status event.Status) event.AppEventSession {
	return event.AppEventSession{
		Status: status,
		Service: event.ServiceContext{
			ID: s.ServiceID,
		},
		Session: event.SessionContext{
			ID:         string(s.ID),
			StartedAt:  s.CreatedAt,
			ConsumerID: s.ConsumerID,
			HermesID:   s.HermesID,
			Proposal:   s.Proposal,
		},
	}
}

// NewSession creates a blank new session with an ID.
func NewSession(service *Instance, request *pb.SessionRequest) (*Session, error) {
	uid, err := uuid.NewV4()
	if err != nil {
		return nil, err
	}

	return &Session{
		ID:           session.ID(uid.String()),
		ConsumerID:   identity.FromAddress(request.GetConsumer().GetId()),
		AccountantID: common.HexToAddress(request.GetConsumer().GetAccountantID()),
		Proposal:     service.Proposal,
		ServiceID:    string(service.ID),
		CreatedAt:    time.Now().UTC(),
		request:      request,
		done:         make(chan struct{}),
		cleanup:      make([]func() error, 0),
		tracer:       trace.NewTracer(),
	}, nil
}<|MERGE_RESOLUTION|>--- conflicted
+++ resolved
@@ -34,27 +34,17 @@
 
 // Session structure holds all required information about current session between service consumer and provider.
 type Session struct {
-<<<<<<< HEAD
-	ID         session.ID
-	ConsumerID identity.Identity
-	HermesID   common.Address
-	Proposal   market.ServiceProposal
-	ServiceID  string
-	CreatedAt  time.Time
-	done       chan struct{}
-=======
-	ID           session.ID
-	ConsumerID   identity.Identity
-	AccountantID common.Address
-	Proposal     market.ServiceProposal
-	ServiceID    string
-	CreatedAt    time.Time
-	request      *pb.SessionRequest
-	done         chan struct{}
-	cleanupLock  sync.Mutex
-	cleanup      []func() error
-	tracer       *trace.Tracer
->>>>>>> c217e537
+	ID          session.ID
+	ConsumerID  identity.Identity
+	HermesID    common.Address
+	Proposal    market.ServiceProposal
+	ServiceID   string
+	CreatedAt   time.Time
+	request     *pb.SessionRequest
+	done        chan struct{}
+	cleanupLock sync.Mutex
+	cleanup     []func() error
+	tracer      *trace.Tracer
 }
 
 // Close ends session.
@@ -110,15 +100,15 @@
 	}
 
 	return &Session{
-		ID:           session.ID(uid.String()),
-		ConsumerID:   identity.FromAddress(request.GetConsumer().GetId()),
-		AccountantID: common.HexToAddress(request.GetConsumer().GetAccountantID()),
-		Proposal:     service.Proposal,
-		ServiceID:    string(service.ID),
-		CreatedAt:    time.Now().UTC(),
-		request:      request,
-		done:         make(chan struct{}),
-		cleanup:      make([]func() error, 0),
-		tracer:       trace.NewTracer(),
+		ID:         session.ID(uid.String()),
+		ConsumerID: identity.FromAddress(request.GetConsumer().GetId()),
+		HermesID:   common.HexToAddress(request.GetConsumer().GetHermesID()),
+		Proposal:   service.Proposal,
+		ServiceID:  string(service.ID),
+		CreatedAt:  time.Now().UTC(),
+		request:    request,
+		done:       make(chan struct{}),
+		cleanup:    make([]func() error, 0),
+		tracer:     trace.NewTracer(),
 	}, nil
 }