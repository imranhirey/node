/*
 * Copyright (C) 2020 The "MysteriumNetwork/node" Authors.
 *
 * This program is free software: you can redistribute it and/or modify
 * it under the terms of the GNU General Public License as published by
 * the Free Software Foundation, either version 3 of the License, or
 * (at your option) any later version.
 *
 * This program is distributed in the hope that it will be useful,
 * but WITHOUT ANY WARRANTY; without even the implied warranty of
 * MERCHANTABILITY or FITNESS FOR A PARTICULAR PURPOSE.  See the
 * GNU General Public License for more details.
 *
 * You should have received a copy of the GNU General Public License
 * along with this program.  If not, see <http://www.gnu.org/licenses/>.
 */

package session

import (
	"math/big"
	"time"

	"github.com/asdine/storm/v3"
	"github.com/asdine/storm/v3/q"
)

<<<<<<< HEAD
// Stats holds structure of aggregate session statistics.
type Stats struct {
	Count           int
	ConsumerCounts  map[identity.Identity]int
	SumDataSent     uint64
	SumDataReceived uint64
	SumDuration     time.Duration
	SumTokens       *big.Int
}

=======
>>>>>>> 537286e3
// NewQuery creates instance of new query.
func NewQuery() *Query {
	return &Query{
		fetch: make([]q.Matcher, 0),
	}
}

// Query defines all flags for session filtering in session storage.
type Query struct {
	Sessions   []History
	Stats      Stats
	StatsByDay map[time.Time]Stats

	filterFrom        *time.Time
	filterTo          *time.Time
	filterDirection   *string
	filterServiceType *string
	filterStatus      *string

	fetch []q.Matcher
}

// FilterFrom filters fetched sessions from given time.
func (qr *Query) FilterFrom(from time.Time) *Query {
	from = from.UTC()
	qr.filterFrom = &from
	return qr
}

// FilterTo filters fetched sessions to given time.
func (qr *Query) FilterTo(to time.Time) *Query {
	to = to.UTC()
	qr.filterTo = &to
	return qr
}

// FilterDirection filters fetched sessions by direction.
func (qr *Query) FilterDirection(direction string) *Query {
	qr.filterDirection = &direction
	return qr
}

// FilterServiceType filters fetched sessions by service type.
func (qr *Query) FilterServiceType(serviceType string) *Query {
	qr.filterServiceType = &serviceType
	return qr
}

// FilterStatus filters fetched sessions by status.
func (qr *Query) FilterStatus(status string) *Query {
	qr.filterStatus = &status
	return qr
}

// FetchSessions fetches list of sessions to Query.Sessions.
func (qr *Query) FetchSessions() *Query {
	return qr
}

// FetchStats fetches aggregated statistics to Query.Stats.
func (qr *Query) FetchStats() *Query {
<<<<<<< HEAD
	qr.Stats = Stats{
		ConsumerCounts: make(map[identity.Identity]int, 0),
		SumTokens:      new(big.Int),
	}
=======
	qr.Stats = NewStats()
>>>>>>> 537286e3

	qr.fetch = append(
		qr.fetch,
		matcher(func(session History) bool {
			qr.Stats.Add(session)
			return true
		}),
	)

	return qr
}

const stepDay = 24 * time.Hour

// FetchStatsByDay fetches aggregated statistics grouped by day to Query.StatsByDay.
func (qr *Query) FetchStatsByDay() *Query {
	// fill the period with zeros
	qr.StatsByDay = make(map[time.Time]Stats)
	if qr.filterFrom != nil && qr.filterTo != nil {
		for i := qr.filterFrom.Truncate(stepDay); !i.After(*qr.filterTo); i = i.Add(stepDay) {
			qr.StatsByDay[i] = NewStats()
		}
	}

<<<<<<< HEAD
			qr.Stats.SumDataReceived += session.DataReceived
			qr.Stats.SumDataSent += session.DataSent
			qr.Stats.SumDuration += session.GetDuration()
			sessionTokens := new(big.Int)
			if session.Tokens != nil {
				sessionTokens = session.Tokens
			}
			qr.Stats.SumTokens = new(big.Int).Add(qr.Stats.SumTokens, sessionTokens)
=======
	qr.fetch = append(
		qr.fetch,
		matcher(func(session History) bool {
			i := session.Started.Truncate(stepDay)
>>>>>>> 537286e3

			stats := qr.StatsByDay[i]
			stats.Add(session)
			qr.StatsByDay[i] = stats
			return true
		}),
	)

	return qr
}

func (qr *Query) run(node storm.Node) error {
	where := make([]q.Matcher, 0)
	if qr.filterFrom != nil {
		where = append(where, q.Gte("Started", qr.filterFrom))
	}
	if qr.filterTo != nil {
		where = append(where, q.Lte("Started", qr.filterTo))
	}
	if qr.filterDirection != nil {
		where = append(where, q.Eq("Direction", qr.filterDirection))
	}
	if qr.filterServiceType != nil {
		where = append(where, q.Eq("ServiceType", qr.filterServiceType))
	}
	if qr.filterStatus != nil {
		where = append(where, q.Eq("Status", qr.filterStatus))
	}

	sq := node.
		Select(
			q.And(where...),
			q.And(qr.fetch...),
		).
		OrderBy("Started").
		Reverse()

	err := sq.Find(&qr.Sessions)
	if err == storm.ErrNotFound {
		qr.Sessions = []History{}
		return nil
	}
	return err
}

type matcher func(History) bool

func (m matcher) Match(i interface{}) (bool, error) {
	return m(i.(History)), nil
}<|MERGE_RESOLUTION|>--- conflicted
+++ resolved
@@ -18,26 +18,12 @@
 package session
 
 import (
-	"math/big"
 	"time"
 
 	"github.com/asdine/storm/v3"
 	"github.com/asdine/storm/v3/q"
 )
 
-<<<<<<< HEAD
-// Stats holds structure of aggregate session statistics.
-type Stats struct {
-	Count           int
-	ConsumerCounts  map[identity.Identity]int
-	SumDataSent     uint64
-	SumDataReceived uint64
-	SumDuration     time.Duration
-	SumTokens       *big.Int
-}
-
-=======
->>>>>>> 537286e3
 // NewQuery creates instance of new query.
 func NewQuery() *Query {
 	return &Query{
@@ -99,14 +85,7 @@
 
 // FetchStats fetches aggregated statistics to Query.Stats.
 func (qr *Query) FetchStats() *Query {
-<<<<<<< HEAD
-	qr.Stats = Stats{
-		ConsumerCounts: make(map[identity.Identity]int, 0),
-		SumTokens:      new(big.Int),
-	}
-=======
 	qr.Stats = NewStats()
->>>>>>> 537286e3
 
 	qr.fetch = append(
 		qr.fetch,
@@ -131,21 +110,10 @@
 		}
 	}
 
-<<<<<<< HEAD
-			qr.Stats.SumDataReceived += session.DataReceived
-			qr.Stats.SumDataSent += session.DataSent
-			qr.Stats.SumDuration += session.GetDuration()
-			sessionTokens := new(big.Int)
-			if session.Tokens != nil {
-				sessionTokens = session.Tokens
-			}
-			qr.Stats.SumTokens = new(big.Int).Add(qr.Stats.SumTokens, sessionTokens)
-=======
 	qr.fetch = append(
 		qr.fetch,
 		matcher(func(session History) bool {
 			i := session.Started.Truncate(stepDay)
->>>>>>> 537286e3
 
 			stats := qr.StatsByDay[i]
 			stats.Add(session)
